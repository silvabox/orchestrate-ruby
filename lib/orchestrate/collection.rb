module Orchestrate
  # Collections are groupings of KeyValue items.  They are analagous to tables in SQL databases.
  class Collection

    # @return [Orchestrate::Application] The application this collection belongs to.
    attr_reader :app

    # @return [String] The name of this collection.
    attr_reader :name

    # Instantiate the Collection
    # @param app [Orchestrate::Client, Orchestrate::Application] The application the Collection belongs to.
    # @param collection_name [#to_s] The name of the collection.
    # @return Orchestrate::Collection
    def initialize(app, collection_name)
      if app.kind_of? Orchestrate::Client
        @app = Application.new(app)
      else
        @app = app
      end
      @name = collection_name.to_s
    end

    # @return a pretty-printed representation of the collection.
    def to_s
      "#<Orchestrate::Collection name=#{name} api_key=#{app.api_key[0..7]}...>"
    end
    alias :inspect :to_s

    # Equivalent to `String#==`.  Compares by name and app's api_key.
    # @param other [Orchestrate::Collection] the collection to compare against.
    # @return [true, false]
    def ==(other)
      other.kind_of?(Orchestrate::Collection) && \
        other.app.api_key == app.api_key && \
        other.name == name
    end
    alias :eql? :==

    # Equivalent to `String#<=>`.  Compares by name and app's api_key.
    # @param other [Orchestrate::Collection] the collection to compare against.
    # @return [nil, -1, 0, 1]
    def <=>(other)
      return nil unless other.kind_of?(Orchestrate::Collection)
      return nil unless other.app.api_key == app.api_key
      other.name <=> name
    end

    # @!group Collection api

    # Deletes the collection.
    # @return Orchestrate::API::Response
    def destroy!
      perform :delete_collection
    end

    # @!endgroup

    # @!group KeyValue getters, setters

    # [Retrieves a KeyValue item by key](http://orchestrate.io/docs/api/#key/value/get).
    # @param key_name [#to_s] The key of the item
    # @return [Orchestrate::KeyValue, nil] The KeyValue item if found, nil if not.
    def [](key_name)
      begin
        KeyValue.load(self, key_name)
      rescue API::NotFound
        nil
      end
    end

    # [Sets a KeyValue item by key](http://orchestrate.io/docs/api/#key/value/put-\(create/update\)).
    # @param key_name [#to_s] The key of the item.
    # @param value [#to_json] The value to store at the key.
    # @return [value] The item provided for 'value'.
    # @note Ruby will return the value provided to `something=` methods.  If you want the KeyValue returned, use #set.
    # @raise Orchestrate::API::BadRequest the body is not valid JSON.
    # @see #set
    def []=(key_name, value)
      set(key_name, value)
    end

    # [Sets a KeyValue item by key](http://orchestrate.io/docs/api/#key/value/put-\(create/update\)).
    # @param key_name [#to_s] The key of the item.
    # @param value [#to_json] The value to store at the key.
    # @param condition [nil, false, #to_s] (see Orchestraate::Client#put)
    # @return [Orchestrate::KeyValue] The new KeyValue item.
    # @raise Orchestrate::API::BadRequest the body is not valid JSON.
    # @raise Orchestrate::API::VersionMismatch a String condition was provided, but does not match the ref for the current value.
    # @raise Orchestrate::API::AlreadyPresent a false condition was provided, but a value already exists for this key
    # @see #[]=
    def set(key_name, value, condition=nil)
      response = perform(:put, key_name, value, condition)
      KeyValue.from_bodyless_response(self, key_name, value, response)
    end

    # [Creates a KeyValue item with an auto-generated
    # key](http://orchestrate.io/docs/api/#key/value/post-\(create-&-generate-key\))
    # @param value [#to_json] The value to store
    # @return [Orchestrate::KeyValue] The KeyValue created.
    # @note If the create is considered a success but the client is unable to parse the key
    #   from the location header, an API::ServiceError is raised.
    def <<(value)
      response = perform(:post, value)
      match_data = response.location.match(%r{#{name}/([^/]+)})
      raise API::ServiceError.new(response) unless match_data
      KeyValue.from_bodyless_response(self, match_data[1], value, response)
    end

    # Creates a KeyValue item in the collection.
    # @overload create(value)
    #   (see #<<)
    #   [Creates a KeyValue item with an auto-generated
    #   key](http://orchestrate.io/docs/api/#key/value/post-\(create-&-generate-key\))
    #   @param value [#to_json] The value to store
    #   @return [Orchestrate::KeyValue] The KeyValue created.
    #   @note If the create is considered a success but the client is unable to parse the key
    #     from the location header, an API::ServiceError is raised.
    # @overload create(key_name, value)
    #   [Creates a KeyValue item by key, if the key doesn't have
    #   a value](http://orchestrate.io/docs/api/#key/value/put-\(create/update\)).
    #   @param key_name [#to_s] The name of the key
    #   @param value [#to_json] The value to store at the key
    #   @return [Orchestrate::KeyValue, nil] The KeyValue if created, false if not
    def create(key_name_or_value, value=nil)
      if value.nil? and key_name_or_value.respond_to?(:to_json)
        self << key_name_or_value
      else
        begin
          set(key_name_or_value, value, false)
        rescue Orchestrate::API::AlreadyPresent
          false
        end
      end
    end

    # Builds a new, unsaved KeyValue with the given key_name and value.
    # @param key_name [#to_s] The key of the item
    # @param value [#to_json] The value to store at the key.
    # @return [KeyValue]
    def build(key_name, value={})
      kv = KeyValue.new(self, key_name)
      kv.value = value
      kv
    end

    # Returns an unloaded KeyValue object with the given key_name, if you need
    # to access Refs, Relations or Events without loading the KeyValue's value.
    # @param key_name [#to_s] The key of the item.
    # @return [KeyValue]
    def stub(key_name)
      kv = KeyValue.new(self, key_name)
      kv.value = nil
      kv
    end

    # [Deletes the value for a KeyValue
    # item](http://orchestrate.io/docs/api/#key/value/delete12).
    # @param key_name [#to_s] The name of the key
    # @return [true] If the request suceeds.
    def delete(key_name)
      perform(:delete, key_name)
      true
    end

    # [Purges a KeyValue item and its Ref
    # history](http://orchestrate.io/docs/api/#key/value/delete12).
    # @param key_name [#to_s] The name of the key
    # @return [true] If the request suceeds.
    def purge(key_name)
      perform(:purge, key_name)
      true
    end

    # @!endgroup


    include Enumerable
    # @!group KeyValue enumerators

    # Iterates over each KeyValue item in the collection.  Used as the basis for Enumerable methods.
    # Items are provided in lexicographically sorted order by key name.
    # @overload each
    #   @return [Enumerator]
    # @overload each(&block)
    #   @yieldparam [Orchestrate::KeyValue] key_value The KeyValue item
    # @see KeyValueList#each
    # @example
    #   keys = collection.take(20).map(&:key)
    #   # returns the first 20 keys in the collection.
    def each(&block)
      KeyValueList.new(self).each(&block)
    end

    # Creates a Lazy Enumerator for the Collection's KeyValue List.  If called inside the app's
    # `#in_parallel` block, pre-fetches the first page of results.
    # @return [Enumerator::Lazy]
    def lazy
      KeyValueList.new(self).lazy
    end

    # Sets the inclusive start key for enumeration over the KeyValue items in the collection.
    # @see KeyValueList#start
    # @return [KeyValueList]
    def start(start_key)
      KeyValueList.new(self).start(start_key)
    end

    # Sets the exclusive start key for enumeration over the KeyValue items in the collection.
    # @see KeyValueList#after
    # @return [KeyValueList]
    def after(start_key)
      KeyValueList.new(self).after(start_key)
    end

    # Sets the exclusive end key for enumeration over the KeyValue items in the collection.
    # @see KeyValueList#before
    # @return [KeyValueList]
    def before(end_key)
      KeyValueList.new(self).before(end_key)
    end

    # Sets the inclusive end key for enumeration over the KeyValue items in the collection.
    # @see KeyValueList#end
    # @return [KeyValueList]
    def end(end_key)
      KeyValueList.new(self).end(end_key)
    end

    # Returns the first n items.  Equivalent to Enumerable#take.  Sets the
    # `limit` parameter on the query to Orchestrate, so we don't ask for more than is needed.
    # @param count [Integer] The number of items to limit to.
    # @return [Array<KeyValue>]
    def take(count)
      KeyValueList.new(self).take(count)
    end

    # @!endgroup

    # An enumerator with boundaries for performing a [KeyValue List
    # query](http://orchestrate.io/docs/api/#key/value/list) against a collection.
    class KeyValueList
      # @return [Collection] The collection which this KeyValueList enumerates over.
      attr_reader :collection

      # @return [Hash] parameters for setting the boundaries of the enumeration.
      attr_reader :range

      # Instantiate a new KeyValueList to enumerate over a collection
      # @param collection [Collection] the collection to enumerate over.
      # @param range [Hash] parameters for setting the boundaries of the enumeration.
      # @option range [#to_s] :begin The beginning of the range.
      # @option range [true, false] :begin_inclusive Whether the begin key is inclusive or not.
      # @option range [#to_s] :end The end of the range.
      # @option range [true, false] :end_inclusive Whether the end key is inclusive or not.
      # @return KeyValueList
      def initialize(collection, range={})
        @collection = collection
        @range = range
        range[:limit] ||= 100
      end

      # Sets the inclusive start key for enumeration over the KeyValue items in the collection.
      # Overwrites any value given to #after.
      # @param start_key [#to_s] The inclusive start of the key range.
      # @return [KeyValueList] A new KeyValueList with the new range.
      def start(start_key)
        self.class.new(collection, range.merge({begin: start_key, begin_inclusive: true}))
      end

      # Sets the exclusive start key for enumeration over the KeyValue items in the collection.
      # Overwrites any value given to #start.
      # @param start_key [#to_s] The exclusive start of the key range.
      # @return [KeyValueList] A new KeyValueList with the new range.
      def after(start_key)
        self.class.new(collection, range.merge({begin: start_key, begin_inclusive: false}))
      end

      # Sets the exclusive end key for enumeration over the KeyValue items in the collection.
      # Overwrites any value given to #end.
      # @param end_key [#to_s] The exclusive end of the key range.
      # @return [KeyValueList] A new KeyValueList with the new range.
      def before(end_key)
        self.class.new(collection, range.merge({end: end_key, end_inclusive: false}))
      end

      # Sets the inclusive end key for enumeration over the KeyValue items in the collection.
      # Overwrites any value given to #before.
      # @param end_key [#to_s] The inclusive end of the key range.
      # @return [KeyValueList] A new KeyValueList with the new range.
      def end(end_key)
        self.class.new(collection, range.merge({end: end_key, end_inclusive: true}))
      end

      include Enumerable

      # Iterates over each KeyValue item in the collection.  Used as the basis for Enumerable methods.
      # Items are provided in lexicographically sorted order by key name.
      # @overload each
      #   @return Enumerator
      # @overload each(&block)
      #   @yieldparam [Orchestrate::KeyValue] key_value The KeyValue item
      # @example
      #   keys = collection.after(:foo).take(20).map(&:key)
      #   # returns the first 20 keys in the collection that occur after "foo"
      def each
        params = {}
        if range[:begin]
          begin_key = range[:begin_inclusive] ? :start : :after
          params[begin_key] = range[:begin]
        end
        if range[:end]
          end_key = range[:end_inclusive] ? :end : :before
          params[end_key] = range[:end]
        end
        params[:limit] = range[:limit]
        @response ||= collection.perform(:list, params)
        return enum_for(:each) unless block_given?
        raise ResultsNotReady.new if collection.app.inside_parallel?
        loop do
          @response.results.each do |doc|
            yield KeyValue.from_listing(collection, doc, @response)
          end
          break unless @response.next_link
          @response = @response.next_results
        end
        @response = nil
      end

      # Creates a Lazy Enumerator for the KeyValue list.  If called inside the
      # app's `#in_parallel` block, will prefetch results.
      def lazy
        return each.lazy if collection.app.inside_parallel?
        super
      end

      # Returns the first n items.  Equivalent to Enumerable#take.  Sets the
      # `limit` parameter on the query to Orchestrate, so we don't ask for more than is needed.
      # @param count [Integer] The number of items to limit to.
      # @return [Array]
      def take(count)
        count = 1 if count < 1
        range[:limit] = count > 100 ? 100 : count
        super(count)
      end
    end

    # @param query [#to_s] The [Lucene Query
    #   String](http://lucene.apache.org/core/4_3_0/queryparser/org/apache/lucene/queryparser/classic/package-summary.html#Overview)
    #   to query the collection with.
<<<<<<< HEAD
    # @return [Orchestrate::Search] A Search object to construct the query.
    def search(query)
      Search.new(self, query)
=======
    def query(query)
      SearchBuilder.new(query)
>>>>>>> 19515f0b
    end

<<<<<<< HEAD
    # @!group Geo Queries
    # Performs a search for items near a specified geographic point in a collection.
    # [Search for items near a geographic point](http://orchestrate.io/docs/apiref#geo-queries-near)
    # @param field [#to_s] The field containing location data (latitude & longitude)
    # @param latitude [Float] The number representing latitude of a geographic point
    # @param longitude [Float] The number representing longitude of a geographic point
    # @param distance [Integer] The number of distance units.
    # @param units [#to_s] Unit of measurement for distance, default to kilometers (km),
    # supported units: km, m, cm, mm, mi, yd, ft, in, nmi
    # @return [SearchBuilder] A SearchBuilder object to construct the query.
    def near(field, latitude, longitude, distance, units=nil)
      units ||= 'km'
      query = "#{field}:NEAR:{lat:#{latitude} lon:#{longitude} dist:#{distance}#{units}}"
      Search.new(self, query)
    end

    # Performs a search for items within a particular area, 
    # using a specified bounding box
    # [Search for items in a geographic bounding box](https://orchestrate.io/docs/apiref#geo-queries-bounding)
    # @param field [#to_s] The field containing location data (latitude & longitude)
    # @param box [#to_json] The values to create the bounding box,
    # @example
    #   collection.in(:field, {north: 12.5, south: 15, east: 14, west: 3})
    # @return [SearchBuilder] A SearchBuilder object to construct the query.
    def in(field, box={})
      box = box.flatten.each_slice(2).map {|dir, val| "#{dir}:#{val}" }.join(" ")
      query = "#{field}:IN:{#{box}}"
      Search.new(self, query)
    end
    # @!endgroup

=======
    # Object for constructing search queries to be passed to #search
    class SearchBuilder
      # @return [#to_s] The Lucene Query String given as the search query.
      attr_reader :query

      attr_reader :options

      # @return [Hash] The aggregate functions to insert as params into the search query.
      attr_reader :aggregate

      # @return [#to_s] The geospatial query.
      attr_reader :geo_query
      
      # @return [#to_s] The sorting parameters.
      attr_reader :sort

      # @return [Integer] The number of results to fetch per request.
      attr_reader :limit

      # @return [Integer] The number of results to fetch per request.
      attr_reader :offset

      # Initialize a new SearchBuilder object
      # @param query [#to_s] The Lucene Query to perform.
      def initialize(query)
        @query = query
        @options = {}
        @geo_query = nil
      end

      # @!group Geo Queries
      # Performs a search for items near a specified geographic point in a collection.
      # [Search for items near a geographic point](http://orchestrate.io/docs/apiref#geo-queries-near)
      # @param latitude [Float] The number representing latitude of a geographic point
      # @param longitude [Float] The number representing longitude of a geographic point
      # @param distance [Integer] The number of distance units.
      # @param units [#to_s] Unit of measurement for distance, default to kilometers (km),
      # supported units: km, m, cm, mm, mi, yd, ft, in, nmi
      # @return [SearchResults] A loaded SearchResults object ready to enumerate over.
      def near(latitude, longitude, distance, units=nil)
        units ||= 'km'
        @geo_query = "#{@query}:NEAR:{lat:#{latitude} lon:#{longitude} dist:#{distance}#{units}}"
        self
      end

      # Performs a search for items within a particular area, 
      # using a specified bounding box
      # [Search for items in a geographic bounding box](https://orchestrate.io/docs/apiref#geo-queries-bounding)
      # @param bounding_box [#to_json] The values to create the bounding box,
      # @example
      #   collection.in({north: 12.5, south: 15, east: 14, west: 3})
      # @return [SearchResults] A loaded SearchResults object ready to enumerate over.
      def in(bounding_box={})
        bounding_box = bounding_box.flatten.each_slice(2).map {|dir, val| "#{dir}:#{val}" }.join(" ")
        @geo_query = "#{@query}:IN:{#{bounding_box}}"
        self
      end
      # @!endgroup

      # @!group Aggregate Queries
      def stats(field_name)
        stats = "#{field_name}:stats"
        @options['aggregate'] = @options['aggregate'] ? @options['aggregate'] << "," + stats : stats
        self
      end

      def range(field_name, *args)
        nums = args.each_slice(2).map {|first, last| dir ||= :asc; "#{first}~#{last}" }.join(":")
        range = "#{field_name}:range:#{nums}"
        @options['aggregate'] = @options['aggregate'] ? @options['aggregate'] << "," + range : range
        self
      end

      def distance(field_name, *args)
        nums = args.each_slice(2).map {|first, last| dir ||= :asc; "#{first}~#{last}" }.join(":")
        distance = "#{field_name}:distance:#{nums}"
        @options['aggregate'] = @options['aggregate'] ? @options['aggregate'] << "," + distance : distance
        self
      end

      # @param interval [#to_s] The value measure chronological data by.
      # Accepted intervals are 'year', 'quarter', 'month', 'week', 'day', and 'hour'
      def time_series(field_name, interval)
        time = "#{field_name}:time_series:#{interval}"
        @options['aggregate'] = @options['aggregate'] ? @options['aggregate'] << "," + time : time
        self
      end
      # @!endgroup

      # Sets the sorting parameters for a query's Search Results.
      # #order takes multiple arguments, but each even numbered argument must be either :asc or :desc
      # Odd-numbered arguments defaults to :asc
      # @example
      #   search = SearchBuilder.new("some_query")
      #   search.order(:name, :asc, :rank, :desc, :created_at)
      #   @app[:items].search(search)
      def order(*args)
        @options['sort'] = args.each_slice(2).map {|field, dir| dir ||= :asc; "#{field}:#{dir}" }.join(",")
        self
      end

      # Returns the first n items.  Equivalent to Enumerable#take.  Sets the
      # `limit` parameter on the query to Orchestrate, so we don't ask for more than is needed.
      # @param count [Integer] The number of items to limit to.
      # @return [Array]
      def take(count)
        @options['limit'] = count > 100 ? 100 : count
        super(count)
      end

      # Sets the offset for the query to Orchestrate, so you can skip items.  Does not fire a request.
      # Impelemented as separate method from drop, unlike #take, because take is a more common use case.
      # @overload offset
      #   @return [Integer, nil] The number of items to skip.  Nil is equivalent to zero.
      # @overload offset(conunt)
      #   @param count [Integer] The number of items to skip.
      #   @return [SearchResults] self.
      def offset(count=nil)
        if count
          @options['offset'] = count
          self
        else
          @options['offset']
        end
      end
    end
    # @!group Searching
    # [Search the items in a collection](http://orchestrate.io/docs/api/#search) using a Lucene
    # Query Syntax.
    # @param query [Object] A SearchBuilder Object containing the constructed query.
    # @return [SearchResults] A loaded SearchResults object ready to enumerate over.
    def search(query_object)
      query = query_object.geo_query ? query_object.geo_query : query_object.query
      params = query_object.options
      response = self.perform(:search, query, params)
    end
    # @!endgroup

    # An enumerator with a query for searching an Orchestrate::Collection
    class SearchResults
      # @return [Collection] The collection this object will search.
      attr_reader :collection

      # @return [#to_s] The Lucene Query String given as the search query.
      attr_reader :query

      # @return [#to_json] The aggregate results returned (if aggregate functions given in query)
      attr_reader :aggregates
      
      # @return [#to_s] The sorting parameters.
      attr_reader :sort

      # @return [Integer] The number of results to fetch per request.
      attr_reader :limit

      # Initialize a new SearchResults object
      # @param collection [Orchestrate::Collection] The collection to search.
      # @param query [#to_s] The Lucene Query to perform.
      def initialize(collection, query, sort=nil)
        @collection = collection
        @query = query
        @sort = sort
        @aggregate = nil
        @limit = 100
        @offset= nil
      end

      def aggregates
        params = {limit:0}
        params[:aggregate] = aggregate if aggregate
        @response ||= collection.perform(:search, query, params)
        @reponse.aggregates
      end

      include Enumerable

      # Iterates over each result from the Search.  Used as the basis for Enumerable methods.  Items are
      # provided on the basis of score, with most relevant first.
      # @overload each
      #   @return Enumerator
      # @overload each(&block)
      #   @yieldparam [Array<(Float, Orchestrate::KeyValue)>] score,key_value  The item's score and the item.
      # @example
      #   collection.search("trendy").take(5).each do |score, item|
      #     puts "#{item.key} has a trend score of #{score}"
      #   end
      def each
        params = {limit:limit}
        params[:offset] = offset if offset
        params[:sort] = sort if sort
        @response ||= collection.perform(:search, query, params)
        return enum_for(:each) unless block_given?
        raise ResultsNotReady.new if collection.app.inside_parallel?
        loop do
          @response.results.each do |listing|
            yield [ listing['score'], KeyValue.from_listing(collection, listing, @response) ]
          end
          break unless @response.next_link
          @response = @response.next_results
        end
        @response = nil
      end

      # Creates a Lazy Enumerator for the Search Results.  If called inside its
      # app's `in_parallel` block, will pre-fetch results.
      def lazy
        return each.lazy if collection.app.inside_parallel?
        super
      end
    end

>>>>>>> 19515f0b
    # Tells the Applicaiton to perform a request on its client, automatically
    # providing the collection name.
    # @param api_method [Symbol] The method on the client to call.
    # @param args [#to_s, #to_json, Hash] The arguments for the method.
    # @return API::Response
    def perform(api_method, *args)
      app.perform(api_method, name, *args)
    end

  end
end<|MERGE_RESOLUTION|>--- conflicted
+++ resolved
@@ -348,17 +348,11 @@
     # @param query [#to_s] The [Lucene Query
     #   String](http://lucene.apache.org/core/4_3_0/queryparser/org/apache/lucene/queryparser/classic/package-summary.html#Overview)
     #   to query the collection with.
-<<<<<<< HEAD
     # @return [Orchestrate::Search] A Search object to construct the query.
     def search(query)
       Search.new(self, query)
-=======
-    def query(query)
-      SearchBuilder.new(query)
->>>>>>> 19515f0b
-    end
-
-<<<<<<< HEAD
+    end
+
     # @!group Geo Queries
     # Performs a search for items near a specified geographic point in a collection.
     # [Search for items near a geographic point](http://orchestrate.io/docs/apiref#geo-queries-near)
@@ -390,219 +384,6 @@
     end
     # @!endgroup
 
-=======
-    # Object for constructing search queries to be passed to #search
-    class SearchBuilder
-      # @return [#to_s] The Lucene Query String given as the search query.
-      attr_reader :query
-
-      attr_reader :options
-
-      # @return [Hash] The aggregate functions to insert as params into the search query.
-      attr_reader :aggregate
-
-      # @return [#to_s] The geospatial query.
-      attr_reader :geo_query
-      
-      # @return [#to_s] The sorting parameters.
-      attr_reader :sort
-
-      # @return [Integer] The number of results to fetch per request.
-      attr_reader :limit
-
-      # @return [Integer] The number of results to fetch per request.
-      attr_reader :offset
-
-      # Initialize a new SearchBuilder object
-      # @param query [#to_s] The Lucene Query to perform.
-      def initialize(query)
-        @query = query
-        @options = {}
-        @geo_query = nil
-      end
-
-      # @!group Geo Queries
-      # Performs a search for items near a specified geographic point in a collection.
-      # [Search for items near a geographic point](http://orchestrate.io/docs/apiref#geo-queries-near)
-      # @param latitude [Float] The number representing latitude of a geographic point
-      # @param longitude [Float] The number representing longitude of a geographic point
-      # @param distance [Integer] The number of distance units.
-      # @param units [#to_s] Unit of measurement for distance, default to kilometers (km),
-      # supported units: km, m, cm, mm, mi, yd, ft, in, nmi
-      # @return [SearchResults] A loaded SearchResults object ready to enumerate over.
-      def near(latitude, longitude, distance, units=nil)
-        units ||= 'km'
-        @geo_query = "#{@query}:NEAR:{lat:#{latitude} lon:#{longitude} dist:#{distance}#{units}}"
-        self
-      end
-
-      # Performs a search for items within a particular area, 
-      # using a specified bounding box
-      # [Search for items in a geographic bounding box](https://orchestrate.io/docs/apiref#geo-queries-bounding)
-      # @param bounding_box [#to_json] The values to create the bounding box,
-      # @example
-      #   collection.in({north: 12.5, south: 15, east: 14, west: 3})
-      # @return [SearchResults] A loaded SearchResults object ready to enumerate over.
-      def in(bounding_box={})
-        bounding_box = bounding_box.flatten.each_slice(2).map {|dir, val| "#{dir}:#{val}" }.join(" ")
-        @geo_query = "#{@query}:IN:{#{bounding_box}}"
-        self
-      end
-      # @!endgroup
-
-      # @!group Aggregate Queries
-      def stats(field_name)
-        stats = "#{field_name}:stats"
-        @options['aggregate'] = @options['aggregate'] ? @options['aggregate'] << "," + stats : stats
-        self
-      end
-
-      def range(field_name, *args)
-        nums = args.each_slice(2).map {|first, last| dir ||= :asc; "#{first}~#{last}" }.join(":")
-        range = "#{field_name}:range:#{nums}"
-        @options['aggregate'] = @options['aggregate'] ? @options['aggregate'] << "," + range : range
-        self
-      end
-
-      def distance(field_name, *args)
-        nums = args.each_slice(2).map {|first, last| dir ||= :asc; "#{first}~#{last}" }.join(":")
-        distance = "#{field_name}:distance:#{nums}"
-        @options['aggregate'] = @options['aggregate'] ? @options['aggregate'] << "," + distance : distance
-        self
-      end
-
-      # @param interval [#to_s] The value measure chronological data by.
-      # Accepted intervals are 'year', 'quarter', 'month', 'week', 'day', and 'hour'
-      def time_series(field_name, interval)
-        time = "#{field_name}:time_series:#{interval}"
-        @options['aggregate'] = @options['aggregate'] ? @options['aggregate'] << "," + time : time
-        self
-      end
-      # @!endgroup
-
-      # Sets the sorting parameters for a query's Search Results.
-      # #order takes multiple arguments, but each even numbered argument must be either :asc or :desc
-      # Odd-numbered arguments defaults to :asc
-      # @example
-      #   search = SearchBuilder.new("some_query")
-      #   search.order(:name, :asc, :rank, :desc, :created_at)
-      #   @app[:items].search(search)
-      def order(*args)
-        @options['sort'] = args.each_slice(2).map {|field, dir| dir ||= :asc; "#{field}:#{dir}" }.join(",")
-        self
-      end
-
-      # Returns the first n items.  Equivalent to Enumerable#take.  Sets the
-      # `limit` parameter on the query to Orchestrate, so we don't ask for more than is needed.
-      # @param count [Integer] The number of items to limit to.
-      # @return [Array]
-      def take(count)
-        @options['limit'] = count > 100 ? 100 : count
-        super(count)
-      end
-
-      # Sets the offset for the query to Orchestrate, so you can skip items.  Does not fire a request.
-      # Impelemented as separate method from drop, unlike #take, because take is a more common use case.
-      # @overload offset
-      #   @return [Integer, nil] The number of items to skip.  Nil is equivalent to zero.
-      # @overload offset(conunt)
-      #   @param count [Integer] The number of items to skip.
-      #   @return [SearchResults] self.
-      def offset(count=nil)
-        if count
-          @options['offset'] = count
-          self
-        else
-          @options['offset']
-        end
-      end
-    end
-    # @!group Searching
-    # [Search the items in a collection](http://orchestrate.io/docs/api/#search) using a Lucene
-    # Query Syntax.
-    # @param query [Object] A SearchBuilder Object containing the constructed query.
-    # @return [SearchResults] A loaded SearchResults object ready to enumerate over.
-    def search(query_object)
-      query = query_object.geo_query ? query_object.geo_query : query_object.query
-      params = query_object.options
-      response = self.perform(:search, query, params)
-    end
-    # @!endgroup
-
-    # An enumerator with a query for searching an Orchestrate::Collection
-    class SearchResults
-      # @return [Collection] The collection this object will search.
-      attr_reader :collection
-
-      # @return [#to_s] The Lucene Query String given as the search query.
-      attr_reader :query
-
-      # @return [#to_json] The aggregate results returned (if aggregate functions given in query)
-      attr_reader :aggregates
-      
-      # @return [#to_s] The sorting parameters.
-      attr_reader :sort
-
-      # @return [Integer] The number of results to fetch per request.
-      attr_reader :limit
-
-      # Initialize a new SearchResults object
-      # @param collection [Orchestrate::Collection] The collection to search.
-      # @param query [#to_s] The Lucene Query to perform.
-      def initialize(collection, query, sort=nil)
-        @collection = collection
-        @query = query
-        @sort = sort
-        @aggregate = nil
-        @limit = 100
-        @offset= nil
-      end
-
-      def aggregates
-        params = {limit:0}
-        params[:aggregate] = aggregate if aggregate
-        @response ||= collection.perform(:search, query, params)
-        @reponse.aggregates
-      end
-
-      include Enumerable
-
-      # Iterates over each result from the Search.  Used as the basis for Enumerable methods.  Items are
-      # provided on the basis of score, with most relevant first.
-      # @overload each
-      #   @return Enumerator
-      # @overload each(&block)
-      #   @yieldparam [Array<(Float, Orchestrate::KeyValue)>] score,key_value  The item's score and the item.
-      # @example
-      #   collection.search("trendy").take(5).each do |score, item|
-      #     puts "#{item.key} has a trend score of #{score}"
-      #   end
-      def each
-        params = {limit:limit}
-        params[:offset] = offset if offset
-        params[:sort] = sort if sort
-        @response ||= collection.perform(:search, query, params)
-        return enum_for(:each) unless block_given?
-        raise ResultsNotReady.new if collection.app.inside_parallel?
-        loop do
-          @response.results.each do |listing|
-            yield [ listing['score'], KeyValue.from_listing(collection, listing, @response) ]
-          end
-          break unless @response.next_link
-          @response = @response.next_results
-        end
-        @response = nil
-      end
-
-      # Creates a Lazy Enumerator for the Search Results.  If called inside its
-      # app's `in_parallel` block, will pre-fetch results.
-      def lazy
-        return each.lazy if collection.app.inside_parallel?
-        super
-      end
-    end
-
->>>>>>> 19515f0b
     # Tells the Applicaiton to perform a request on its client, automatically
     # providing the collection name.
     # @param api_method [Symbol] The method on the client to call.
